--- conflicted
+++ resolved
@@ -18,13 +18,8 @@
 use std::task::{Context, Poll};
 #[cfg(feature = "tokio-io")]
 use tokio::io::AsyncRead;
-<<<<<<< HEAD
 #[cfg(feature = "reader")]
 use tokio_util::io::ReaderStream;
-=======
-#[cfg(feature = "tokio-io")]
-use tokio_util::codec::{BytesCodec, FramedRead};
->>>>>>> 809e37a6
 
 /// Represents the implementation of `multipart/form-data` formatted data.
 ///
@@ -152,14 +147,7 @@
         R: AsyncRead + Unpin + Send + 'static,
         B: Into<String>,
     {
-<<<<<<< HEAD
         let stream = ReaderStream::new(reader);
-=======
-        #[cfg(feature = "tokio-io")]
-        let stream = FramedRead::new(reader, BytesCodec::new());
-        #[cfg(not(feature = "tokio-io"))]
-        let stream = FramedRead::new(reader, BytesCodec);
->>>>>>> 809e37a6
         Multipart::new(stream, boundary)
     }
 
@@ -190,14 +178,7 @@
         R: AsyncRead + Unpin + Send + 'static,
         B: Into<String>,
     {
-<<<<<<< HEAD
         let stream = ReaderStream::new(reader);
-=======
-        #[cfg(feature = "tokio-io")]
-        let stream = FramedRead::new(reader, BytesCodec::new());
-        #[cfg(not(feature = "tokio-io"))]
-        let stream = FramedRead::new(reader, BytesCodec);
->>>>>>> 809e37a6
         Multipart::new_with_constraints(stream, boundary, constraints)
     }
 
